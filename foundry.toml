--- conflicted
+++ resolved
@@ -7,13 +7,8 @@
 optimizer_runs = 200
 via_ir = true
 remappings = [
-<<<<<<< HEAD
     "@openzeppelin/contracts/=lib/openzeppelin-contracts/contracts/",
-    "@chainlink/contracts/=lib/chainlink/contracts/src/"
-=======
-    "@chainlink=lib/chainlink",
-    "@openzeppelin/contracts/=lib/openzeppelin-contracts/contracts/"
->>>>>>> 38ec3a4f
+    "@chainlink/contracts/=lib/chainlink/contracts/"
 ]
 
 [fmt]
